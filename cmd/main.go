package main

import (
	"fmt"
	"log"
	"net/http"
	"os"
	"os/signal"
	"syscall"

	paho "github.com/eclipse/paho.mqtt.golang"
	kitprometheus "github.com/go-kit/kit/metrics/prometheus"
	"github.com/mainflux/agent/internal/app/agent"
	"github.com/mainflux/agent/internal/app/agent/api"
	"github.com/mainflux/agent/internal/app/agent/register"
	"github.com/mainflux/agent/internal/pkg/bootstrap"
	"github.com/mainflux/agent/internal/pkg/config"
	"github.com/mainflux/agent/internal/pkg/mqtt"
	"github.com/mainflux/agent/pkg/edgex"
	"github.com/mainflux/mainflux"
	"github.com/mainflux/mainflux/logger"
	nats "github.com/nats-io/go-nats"
	stdprometheus "github.com/prometheus/client_golang/prometheus"
)

const (
	defHTTPPort                   = "9000"
	defBootstrapURL               = "http://localhost:8202/things/bootstrap"
	defBootstrapID                = "75-7E-36-73-54-EC"
	defBootstrapKey               = "2cf9cb98-5ae9-42d8-bb21-1b6af97a490c"
	defBootstrapRetries           = "5"
	defBootstrapRetryDelaySeconds = "10"
	defLogLevel                   = "info"
	defEdgexURL                   = "http://localhost:48090/api/v1/"
	defMqttURL                    = "localhost:1883"
	defThingID                    = "2dce1d65-73b4-4020-bfe3-403d851386e7"
	defThingKey                   = "1ff0d0f0-ea04-4fbb-83c4-c10b110bf566"
	defCtrlChan                   = "f36c3733-95a3-481c-a314-4125e03d8993"
	defDataChan                   = "ea353dac-0298-4fbb-9e5d-501e3699949c"
	defEncryption                 = "false"
	defConfigFile                 = "config.toml"
	defNatsURL                    = nats.DefaultURL

	envConfigFile                 = "MF_AGENT_CONFIG_FILE"
	envLogLevel                   = "MF_AGENT_LOG_LEVEL"
	envEdgexURL                   = "MF_AGENT_EDGEX_URL"
	envMqttURL                    = "MF_AGENT_MQTT_URL"
	envHTTPPort                   = "MF_AGENT_HTTP_PORT"
	envBootstrapURL               = "MF_AGENT_BOOTSTRAP_URL"
	envBootstrapID                = "MF_AGENT_BOOTSTRAP_ID"
	envBootstrapKey               = "MF_AGENT_BOOTSTRAP_KEY"
	envBootstrapRetries           = "MF_AGENT_BOOTSTRAP_RETRIES"
	envBootstrapRetryDelaySeconds = "MF_AGENT_BOOTSTRAP_RETRY_DELAY_SECONDS"
	envThingID                    = "MF_AGENT_THING_ID"
	envThingKey                   = "MF_AGENT_THING_KEY"
	envCtrlChan                   = "MF_AGENT_CONTROL_CHANNEL"
	envDataChan                   = "MF_AGENT_DATA_CHANNEL"
	envEncryption                 = "MF_AGENT_ENCRYPTION"
	envNatsURL                    = "MF_AGENT_NATS_URL"
)

func main() {
	logger, err := logger.New(os.Stdout, defLogLevel)
	if err != nil {
		log.Fatalf(fmt.Sprintf("Failed to create logger: %s", err.Error()))
	}

	cfg, err := loadConfig(logger)
	if err != nil {
		log.Fatalf(fmt.Sprintf("Failed to load config: %s", err.Error()))
	}

	nc, err := nats.Connect(cfg.Agent.Server.NatsURL)
	if err != nil {
		logger.Warn(fmt.Sprintf("Failed to connect to NATS: %s %s", err, cfg.Agent.Server.NatsURL))
	}
	defer nc.Close()

	mqttClient := connectToMQTTBroker(cfg.Agent.MQTT.URL, cfg.Agent.Thing.ID, cfg.Agent.Thing.Key, logger)
	edgexClient := edgex.NewClient(cfg.Agent.Edgex.URL, logger)
<<<<<<< HEAD
	regService := register.New(nc)
=======
	regService, err := register.New(nc)
	if err != nil {
		logger.Warn(fmt.Sprintf("Failed to start register service"))
	}
>>>>>>> 0f17b10e

	svc := agent.New(mqttClient, &cfg, edgexClient, regService, logger)

	svc = api.LoggingMiddleware(svc, logger)
	svc = api.MetricsMiddleware(
		svc,
		kitprometheus.NewCounterFrom(stdprometheus.CounterOpts{
			Namespace: "agent",
			Subsystem: "api",
			Name:      "request_count",
			Help:      "Number of requests received.",
		}, []string{"method"}),
		kitprometheus.NewSummaryFrom(stdprometheus.SummaryOpts{
			Namespace: "agent",
			Subsystem: "api",
			Name:      "request_latency_microseconds",
			Help:      "Total duration of requests in microseconds.",
		}, []string{"method"}),
	)
	go subscribeToMQTTBroker(svc, mqttClient, cfg.Agent.Channels.Control, nc, logger)

	errs := make(chan error, 3)

	go func() {
		p := fmt.Sprintf(":%s", cfg.Agent.Server.Port)
		logger.Info(fmt.Sprintf("Agent service started, exposed port %s", cfg.Agent.Server.Port))
		errs <- http.ListenAndServe(p, api.MakeHandler(svc))
	}()

	go func() {
		c := make(chan os.Signal)
		signal.Notify(c, syscall.SIGINT)
		errs <- fmt.Errorf("%s", <-c)
	}()

	err = <-errs
	logger.Error(fmt.Sprintf("Agent terminated: %s", err))
}

func loadConfig(logger logger.Logger) (config.Config, error) {
	file := mainflux.Env(envConfigFile, defConfigFile)
	bcfg := bootstrap.Config{
		URL:           mainflux.Env(envBootstrapURL, defBootstrapURL),
		ID:            mainflux.Env(envBootstrapID, defBootstrapID),
		Key:           mainflux.Env(envBootstrapKey, defBootstrapKey),
		Retries:       mainflux.Env(envBootstrapRetries, defBootstrapRetries),
		RetryDelaySec: mainflux.Env(envBootstrapRetryDelaySeconds, defBootstrapRetryDelaySeconds),
		Encrypt:       mainflux.Env(envEncryption, defEncryption),
	}
	if err := bootstrap.Bootstrap(bcfg, logger, file); err != nil {
		logger.Error(fmt.Sprintf("Fetching bootstrap failed with error: %s", err))
		return config.Config{}, err
	}

	sc := config.ServerConf{
		NatsURL: mainflux.Env(envNatsURL, defNatsURL),
		Port:    mainflux.Env(envLogLevel, defLogLevel),
	}
	tc := config.ThingConf{
		ID:  mainflux.Env(envThingID, defThingID),
		Key: mainflux.Env(envThingKey, defThingKey),
	}
	cc := config.ChanConf{
		Control: mainflux.Env(envCtrlChan, defCtrlChan),
		Data:    mainflux.Env(envDataChan, defDataChan),
	}
	ec := config.EdgexConf{URL: mainflux.Env(envEdgexURL, defEdgexURL)}
	lc := config.LogConf{Level: mainflux.Env(envLogLevel, defLogLevel)}
	mc := config.MQTTConf{URL: mainflux.Env(envMqttURL, defMqttURL)}

	c := config.New(sc, tc, cc, ec, lc, mc, file)

	if err := c.Read(); err != nil {
		logger.Error(fmt.Sprintf("Failed to read config:  %s", err))
		return config.Config{}, err
	}

	return *c, nil
}

func connectToMQTTBroker(mqttURL, thingID, thingKey string, logger logger.Logger) paho.Client {
	opts := paho.NewClientOptions()
	opts.AddBroker(mqttURL)
	opts.SetClientID("agent")
	opts.SetUsername(thingID)
	opts.SetPassword(thingKey)
	opts.SetCleanSession(true)
	opts.SetAutoReconnect(true)
	opts.SetOnConnectHandler(func(c paho.Client) {
		logger.Info("Connected to MQTT broker")
	})
	opts.SetConnectionLostHandler(func(c paho.Client, err error) {
		logger.Error(fmt.Sprintf("MQTT connection lost: %s", err.Error()))
		os.Exit(1)
	})

	client := paho.NewClient(opts)
	if token := client.Connect(); token.Wait() && token.Error() != nil {
		logger.Error(fmt.Sprintf("Failed to connect to MQTT broker: %s", token.Error()))
		os.Exit(1)
	}

	return client
}

<<<<<<< HEAD
func subscribeToMQTTBroker(svc agent.Service, mc paho.Client, ctrlChan string, logger logger.Logger) {
	broker := mqtt.NewBroker(svc, mc, nats, logger)
=======
func subscribeToMQTTBroker(svc agent.Service, mc paho.Client, ctrlChan string, nc *nats.Conn, logger logger.Logger) {
	broker := mqtt.NewBroker(svc, mc, nc, logger)
>>>>>>> 0f17b10e
	topic := fmt.Sprintf("channels/%s/messages", ctrlChan)
	if err := broker.Subscribe(topic); err != nil {
		logger.Error(fmt.Sprintf("Failed to subscribe to MQTT broker: %s", err.Error()))
		os.Exit(1)
	}
	logger.Info("Subscribed to MQTT broker")
}<|MERGE_RESOLUTION|>--- conflicted
+++ resolved
@@ -78,14 +78,10 @@
 
 	mqttClient := connectToMQTTBroker(cfg.Agent.MQTT.URL, cfg.Agent.Thing.ID, cfg.Agent.Thing.Key, logger)
 	edgexClient := edgex.NewClient(cfg.Agent.Edgex.URL, logger)
-<<<<<<< HEAD
-	regService := register.New(nc)
-=======
 	regService, err := register.New(nc)
 	if err != nil {
 		logger.Warn(fmt.Sprintf("Failed to start register service"))
 	}
->>>>>>> 0f17b10e
 
 	svc := agent.New(mqttClient, &cfg, edgexClient, regService, logger)
 
@@ -191,13 +187,8 @@
 	return client
 }
 
-<<<<<<< HEAD
-func subscribeToMQTTBroker(svc agent.Service, mc paho.Client, ctrlChan string, logger logger.Logger) {
-	broker := mqtt.NewBroker(svc, mc, nats, logger)
-=======
 func subscribeToMQTTBroker(svc agent.Service, mc paho.Client, ctrlChan string, nc *nats.Conn, logger logger.Logger) {
 	broker := mqtt.NewBroker(svc, mc, nc, logger)
->>>>>>> 0f17b10e
 	topic := fmt.Sprintf("channels/%s/messages", ctrlChan)
 	if err := broker.Subscribe(topic); err != nil {
 		logger.Error(fmt.Sprintf("Failed to subscribe to MQTT broker: %s", err.Error()))
